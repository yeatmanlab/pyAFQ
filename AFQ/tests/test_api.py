import tempfile
import os
import os.path as op

import numpy as np
import numpy.testing as npt

import nibabel as nib
import nibabel.tmpdirs as nbtmp

import dipy.tracking.utils as dtu
import dipy.tracking.streamline as dts
import dipy.data as dpd
from dipy.data import fetcher

from AFQ import api
import AFQ.data as afd
import AFQ.segmentation as seg
import AFQ.utils.streamlines as aus

def touch(fname, times=None):
    with open(fname, 'a'):
        os.utime(fname, times)


def create_dummy_preproc_path(n_subjects, n_sessions):
    preproc_dir = tempfile.mkdtemp()
    subjects = ['sub-0%s' % (d + 1) for d in range(n_subjects)]
    sessions = ['sess-0%s' % (d + 1) for d in range(n_sessions)]
    for subject in subjects:
        for session in sessions:
            for modality in ['anat', 'dwi']:
                os.makedirs(op.join(preproc_dir, subject, session, modality))
            # Make some dummy data:
            aff = np.eye(4)
            data = np.ones((10, 10, 10, 6))
            bvecs = np.vstack([np.eye(3), np.eye(3)])
            bvecs[0] = 0
            bvals = np.ones(6) * 1000.
            bvals[0] = 0
            np.savetxt(op.join(preproc_dir, subject, session, 'dwi',
                               'dwi.bvals'),
                       bvals)
            np.savetxt(op.join(preproc_dir, subject, session, 'dwi',
                               'dwi.bvecs'),
                       bvecs)
            nib.save(nib.Nifti1Image(data, aff),
                     op.join(preproc_dir, subject, session, 'dwi',
                             'dwi.nii.gz'))
            nib.save(nib.Nifti1Image(data, aff),
                     op.join(preproc_dir, subject, session, 'anat',
                             'T1w.nii.gz'))
            nib.save(nib.Nifti1Image(data, aff),
                     op.join(preproc_dir, subject, session, 'anat',
                             'aparc+aseg.nii.gz'))

    return preproc_dir


def test_AFQ_init():
    """
    Test the initialization of the AFQ object
    """
    n_subjects = 3
    n_sessions = 2
    preproc_path = create_dummy_preproc_path(n_subjects, n_sessions)
    my_afq = api.AFQ(preproc_path=preproc_path)
    npt.assert_equal(my_afq.data_frame.shape, (n_subjects * n_sessions, 9))


def test_AFQ_data():
    """
    Test with some actual data
    """
    tmpdir = nbtmp.InTemporaryDirectory()
    afd.organize_stanford_data(path=tmpdir.name)
    myafq = api.AFQ(preproc_path=op.join(tmpdir.name, 'stanford_hardi'),
                    sub_prefix='sub')
    npt.assert_equal(nib.load(myafq.b0[0]).shape,
                     nib.load(myafq['dwi_file'][0]).shape[:3])
    npt.assert_equal(nib.load(myafq.b0[0]).shape,
                     nib.load(myafq.dti[0]).shape[:3])



def test_AFQ_data2():
    """
    Test with some actual data again, this time for track segmentation
    """
    tmpdir = nbtmp.InTemporaryDirectory()
    afd.organize_stanford_data(path=tmpdir.name)
    myafq = api.AFQ(
        preproc_path=op.join(tmpdir.name, 'stanford_hardi'),
        sub_prefix='sub',
        bundle_list=["SLF", "ARC", "CST", "FP"])

    # Replace the mapping and streamlines with precomputed:
    file_dict = afd.read_stanford_hardi_tractography()
    mapping = file_dict['mapping.nii.gz']
    streamlines = file_dict['tractography_subsampled.trk']
    streamlines = dts.Streamlines(
        dtu.move_streamlines([s for s in streamlines if s.shape[0] > 100],
                             np.linalg.inv(myafq.dwi_affine[0])))
    sl_file = op.join(op.split(myafq.data_frame.dwi_file[0])[0],
                     'sub-01_sess-01_dwiDTI_det_streamlines.trk')

    aus.write_trk(sl_file, streamlines, affine=myafq.dwi_affine[0])

    mapping_file = op.join(op.split(myafq.data_frame.dwi_file[0])[0],
                           'sub-01_sess-01_dwi_mapping.nii.gz')
    nib.save(mapping, mapping_file)
    tgram = nib.streamlines.load(myafq.bundles[0]).tractogram
    bundles = aus.tgram_to_bundles(tgram, myafq.bundle_dict)
<<<<<<< HEAD
    npt.assert_equal(len(bundles['CST_R']), 3)
=======
    npt.assert_equal(len(bundles['CST_R']), 1)
>>>>>>> 655b7e01
<|MERGE_RESOLUTION|>--- conflicted
+++ resolved
@@ -17,6 +17,7 @@
 import AFQ.data as afd
 import AFQ.segmentation as seg
 import AFQ.utils.streamlines as aus
+
 
 def touch(fname, times=None):
     with open(fname, 'a'):
@@ -82,7 +83,6 @@
                      nib.load(myafq.dti[0]).shape[:3])
 
 
-
 def test_AFQ_data2():
     """
     Test with some actual data again, this time for track segmentation
@@ -102,7 +102,7 @@
         dtu.move_streamlines([s for s in streamlines if s.shape[0] > 100],
                              np.linalg.inv(myafq.dwi_affine[0])))
     sl_file = op.join(op.split(myafq.data_frame.dwi_file[0])[0],
-                     'sub-01_sess-01_dwiDTI_det_streamlines.trk')
+                      'sub-01_sess-01_dwiDTI_det_streamlines.trk')
 
     aus.write_trk(sl_file, streamlines, affine=myafq.dwi_affine[0])
 
@@ -111,8 +111,4 @@
     nib.save(mapping, mapping_file)
     tgram = nib.streamlines.load(myafq.bundles[0]).tractogram
     bundles = aus.tgram_to_bundles(tgram, myafq.bundle_dict)
-<<<<<<< HEAD
-    npt.assert_equal(len(bundles['CST_R']), 3)
-=======
-    npt.assert_equal(len(bundles['CST_R']), 1)
->>>>>>> 655b7e01
+    npt.assert_equal(len(bundles['CST_R']), 1)