--- conflicted
+++ resolved
@@ -107,11 +107,7 @@
     streamlines = dts.Streamlines(
         dtu.move_streamlines([s for s in streamlines if s.shape[0] > 100],
                              np.linalg.inv(myafq.dwi_affine[0])))
-<<<<<<< HEAD
-    sl_file = op.join(op.split(myafq.data_frame.dwi_file[0])[0],
-=======
     sl_file = op.join(myafq.data_frame.results_dir[0],
->>>>>>> 586ce4a9
                       'sub-01_sess-01_dwiDTI_det_streamlines.trk')
 
     aus.write_trk(sl_file, streamlines, affine=myafq.dwi_affine[0])
@@ -126,32 +122,31 @@
     # Test ROI exporting:
     myafq.export_rois()
     assert op.exists(op.join(myafq.data_frame['results_dir'][0],
-                     'ROIs',
-                     'CST_R_roi1_include.nii.gz'))
+                             'ROIs',
+                             'CST_R_roi1_include.nii.gz'))
 
     # Test bundles exporting:
     myafq.export_bundles()
     assert op.exists(op.join(myafq.data_frame['results_dir'][0],
-                     'bundles',
-                     'CST_R.trk'))
+                             'bundles',
+                             'CST_R.trk'))
 
     tract_profiles = pd.read_csv(myafq.tract_profiles[0])
     assert tract_profiles.shape == (1200, 5)
 
-
     # Before we run the CLI, we'll remove the bundles and ROI folders, to see
     # that the CLI generates them
     shutil.rmtree(op.join(myafq.data_frame['results_dir'][0],
-                  'bundles'))
+                          'bundles'))
 
     shutil.rmtree(op.join(myafq.data_frame['results_dir'][0],
-                  'ROIs'))
+                          'ROIs'))
 
     # Test the CLI:
     print("Running the CLI:")
     cmd = "pyAFQ " + preafq_path
     out = os.system(cmd)
-    assert out ==  0
+    assert out == 0
     # The combined tract profiles should already exist from the CLI Run:
     from_file = pd.read_csv(op.join(myafq.afq_dir, 'tract_profiles.csv'))
     # And should be identical to what we would get by rerunning this:
@@ -161,9 +156,9 @@
 
     # Make sure the CLI did indeed generate these:
     assert op.exists(op.join(myafq.data_frame['results_dir'][0],
-                     'ROIs',
-                     'CST_R_roi1_include.nii.gz'))
+                             'ROIs',
+                             'CST_R_roi1_include.nii.gz'))
 
     assert op.exists(op.join(myafq.data_frame['results_dir'][0],
-                     'bundles',
-                     'CST_R.trk'))+                             'bundles',
+                             'CST_R.trk'))