# -*- coding: utf-8 -*-# -*- coding: utf-8 -*-
import pandas as pd
import dask.dataframe as ddf
import glob
import os
import os.path as op
from pathlib import PurePath

import numpy as np
import nibabel as nib

import dipy.core.gradients as dpg
from dipy.segment.mask import median_otsu
import dipy.data as dpd
import dipy.tracking.utils as dtu

import AFQ.data as afd
from AFQ.dti import _fit as dti_fit
import AFQ.tractography as aft
import dipy.reconst.dti as dpy_dti
import AFQ.utils.streamlines as aus
import AFQ.segmentation as seg
import AFQ.registration as reg
import AFQ.utils.volume as auv


__all__ = ["AFQ", "make_bundle_dict"]


def do_preprocessing():
    raise NotImplementedError


BUNDLES = ["ATR", "CGC", "CST", "HCC", "IFO", "ILF", "SLF", "ARC", "UNC",
           "FA", "FP"]


def make_bundle_dict(bundle_names=BUNDLES):
    """
    Create a bundle dictionary, needed for the segmentation

    Parameters
    ----------
    bundle_names : list, optional
        A list of the bundles to be used in this case. Default: all of them
    """
    templates = afd.read_templates()
    callosal_templates = afd.read_callosum_templates()
    # For the arcuate, we need to rename a few of these and duplicate the SLF
    # ROI:
    templates['ARC_roi1_L'] = templates['SLF_roi1_L']
    templates['ARC_roi1_R'] = templates['SLF_roi1_R']
    templates['ARC_roi2_L'] = templates['SLFt_roi2_L']
    templates['ARC_roi2_R'] = templates['SLFt_roi2_R']

    afq_bundles = {}
    # Each bundles gets a digit identifier (to be stored in the tractogram)
    uid = 1
    for name in bundle_names:
        # Consider hard coding since we might have different rules for
        # some tracts
        if name in ["FA", "FP"]:
            afq_bundles[name] = {
                'ROIs': [templates[name + "_L"],
                         templates[name + "_R"],
                         callosal_templates["Callosum_midsag"]],
                'rules': [True, True, True],
                'prob_map': templates[name + "_prob_map"],
                'cross_midline': True,
                'uid': uid}
            uid += 1
        # SLF is a special case, because it has an exclusion ROI:
        elif name == "SLF":
            for hemi in ['_R', '_L']:
                afq_bundles[name + hemi] = {
                    'ROIs': [templates[name + '_roi1' + hemi],
                             templates[name + '_roi2' + hemi],
                             templates["SLFt_roi2" + hemi]],
                    'rules': [True, True, False],
                    'prob_map': templates[name + hemi + '_prob_map'],
                    'cross_midline': False,
                    'uid': uid}
                uid += 1
        else:
            for hemi in ['_R', '_L']:
                afq_bundles[name + hemi] = {
                    'ROIs': [templates[name + '_roi1' + hemi],
                             templates[name + '_roi2' + hemi]],
                    'rules': [True, True],
                    'prob_map': templates[name + hemi + '_prob_map'],
                    'cross_midline': False,
                    'uid': uid}

                uid += 1

    return afq_bundles


def _b0(row, force_recompute=False):
    b0_file = _get_fname(row, '_b0.nii.gz')
    if not op.exists(b0_file) or force_recompute:
        img = nib.load(row['dwi_file'])
        data = img.get_data()
        gtab = row['gtab']
        mean_b0 = np.mean(data[..., ~gtab.b0s_mask], -1)
        mean_b0_img = nib.Nifti1Image(mean_b0, img.affine)
        nib.save(mean_b0_img, b0_file)
    return b0_file


def _brain_mask(row, median_radius=4, numpass=1, autocrop=False,
                vol_idx=None, dilate=10, force_recompute=False):
    brain_mask_file = _get_fname(row, '_brain_mask.nii.gz')
    if not op.exists(brain_mask_file) or force_recompute:
        mean_b0_img = nib.load(_b0(row))
        mean_b0 = mean_b0_img.get_data()
        _, brain_mask = median_otsu(mean_b0, median_radius, numpass,
                                    autocrop, dilate=dilate)
        be_img = nib.Nifti1Image(brain_mask.astype(int),
                                 mean_b0_img.affine)
        nib.save(be_img, brain_mask_file)
    return brain_mask_file


def _dti(row, force_recompute=False):
    dti_params_file = _get_fname(row, '_dti_params.nii.gz')
    if not op.exists(dti_params_file) or force_recompute:
        img = nib.load(row['dwi_file'])
        data = img.get_data()
        gtab = row['gtab']
        brain_mask_file = _brain_mask(row)
        mask = nib.load(brain_mask_file).get_data()
        dtf = dti_fit(gtab, data, mask=mask)
        nib.save(nib.Nifti1Image(dtf.model_params, row['dwi_affine']),
                 dti_params_file)
    return dti_params_file


def _dti_fit(row):
    dti_params_file = _dti(row)
    dti_params = nib.load(dti_params_file).get_data()
    tm = dpy_dti.TensorModel(row['gtab'])
    tf = dpy_dti.TensorFit(tm, dti_params)
    return tf


def _dti_fa(row, force_recompute=False):
    dti_fa_file = _get_fname(row, '_dti_fa.nii.gz')
    if not op.exists(dti_fa_file) or force_recompute:
        tf = _dti_fit(row)
        fa = tf.fa
        nib.save(nib.Nifti1Image(fa, row['dwi_affine']),
                 dti_fa_file)
    return dti_fa_file


def _dti_md(row, force_recompute=False):
    dti_md_file = _get_fname(row, '_dti_md.nii.gz')
    if not op.exists(dti_md_file) or force_recompute:
        tf = _dti_fit(row)
        md = tf.md
        nib.save(nib.Nifti1Image(md, row['dwi_affine']),
                 dti_md_file)
    return dti_md_file


# Keep track of functions that compute scalars:
_scalar_dict = {"dti_fa": _dti_fa,
                "dti_md": _dti_md}


<<<<<<< HEAD
def _reg_prealign(row, force_recompute=False):
    prealign_file = _get_fname(row, '_reg_prealign.npy')
    if not op.exists(prealign_file) or force_recompute:
        moving = nib.load(_b0(row, force_recompute=force_recompute))
        static = dpd.read_mni_template()
        moving_data = moving.get_data()
        moving_affine = moving.affine
        static_data = static.get_data()
        static_affine = static.affine
        _, aff = reg.affine_registration(moving_data,
                                         static_data,
                                         moving_affine,
                                         static_affine)
        np.save(prealign_file, aff)
    return prealign_file


def _mapping(row, force_recompute=False):
    mapping_file = _get_fname(row, '_mapping.nii.gz')
    if not op.exists(mapping_file) or force_recompute:
        gtab = row['gtab']
        reg_template = dpd.read_mni_template()
        reg_prealign = np.load(_reg_prealign(
            row,
            force_recompute=force_recompute))

=======
def _mapping(row, reg_template, force_recompute=False):
    mapping_file = _get_fname(row, '_mapping.nii.gz')
    if not op.exists(mapping_file) or force_recompute:
        gtab = row['gtab']
>>>>>>> 586ce4a9
        mapping = reg.syn_register_dwi(row['dwi_file'], gtab,
                                       template=reg_template,
                                       prealign=reg_prealign)

        reg.write_mapping(mapping, mapping_file)
    return mapping_file


def _streamlines(row, wm_labels, odf_model="DTI", directions="det",
                 n_seeds=2, random_seeds=False, force_recompute=False,
                 wm_fa_thresh=0.2):
    """
    wm_labels : list
        The values within the segmentation that are considered white matter. We
        will use this part of the image both to seed tracking (seeding
        throughout), and for stopping.
    """
    streamlines_file = _get_fname(row,
                                  '%s_%s_streamlines.trk' % (odf_model,
                                                             directions))
    if not op.exists(streamlines_file) or force_recompute:
        if odf_model == "DTI":
            params_file = _dti(row)
        else:
            raise(NotImplementedError)

        dwi_img = nib.load(row['dwi_file'])
        dwi_data = dwi_img.get_data()

        if 'seg_file' in row.index:
            # If we found a white matter segmentation in the
            # expected location:
            seg_img = nib.load(row['seg_file'])
            seg_data_orig = seg_img.get_data()
            # For different sets of labels, extract all the voxels that
            # have any of these values:
            wm_mask = np.sum(np.concatenate([(seg_data_orig == l)[..., None]
                                             for l in wm_labels], -1), -1)

            # Resample to DWI data:
            wm_mask = np.round(reg.resample(wm_mask, dwi_data[..., 0],
                                            seg_img.affine,
                                            dwi_img.affine)).astype(int)
        else:
            # Otherwise, we'll identify the white matter based on FA:
            dti_fa = nib.load(_dti_fa(row)).get_data()
            wm_mask = dti_fa > wm_fa_thresh

        streamlines = aft.track(params_file,
                                directions=directions,
                                n_seeds=n_seeds,
                                random_seeds=random_seeds,
                                seed_mask=wm_mask,
                                stop_mask=wm_mask)

        aus.write_trk(streamlines_file,
                      dtu.move_streamlines(streamlines,
                                           np.linalg.inv(dwi_img.affine)),
                      affine=dwi_img.affine)

    return streamlines_file


def _bundles(row, wm_labels, bundle_dict, reg_template, odf_model="DTI",
             directions="det", n_seeds=2, random_seeds=False,
             force_recompute=False):
    bundles_file = _get_fname(row,
                              '%s_%s_bundles.trk' % (odf_model,
                                                     directions))
    if not op.exists(bundles_file) or force_recompute:
        streamlines_file = _streamlines(row, wm_labels,
                                        odf_model=odf_model,
                                        directions=directions,
                                        n_seeds=n_seeds,
                                        random_seeds=random_seeds,
                                        force_recompute=force_recompute)
        tg = nib.streamlines.load(streamlines_file).tractogram
        sl = tg.apply_affine(np.linalg.inv(row['dwi_affine'])).streamlines

        mapping = reg.read_mapping(_mapping(row, reg_template),
                                   row['dwi_file'],
                                   reg_template)

        bundles = seg.segment(row['dwi_file'],
                              row['bval_file'],
                              row['bvec_file'],
                              sl,
                              bundle_dict,
                              reg_template=reg_template,
                              mapping=mapping)
        tgram = aus.bundles_to_tgram(bundles, bundle_dict, row['dwi_affine'])
        nib.streamlines.save(tgram, bundles_file)
    return bundles_file


def _clean_bundles(row, wm_labels, bundle_dict, reg_template, odf_model="DTI",
                   directions="det", n_seeds=2, random_seeds=False,
                   force_recompute=False):
    clean_bundles_file = _get_fname(row,
                                    '%s_%s_clean_bundles.trk' % (odf_model,
                                                                 directions))
    if not op.exists(clean_bundles_file) or force_recompute:
        bundles_file = _bundles(row,
                                wm_labels,
                                bundle_dict,
                                reg_template,
                                odf_model=odf_model,
                                directions=directions,
                                n_seeds=n_seeds,
                                random_seeds=random_seeds,
                                force_recompute=False)
        tg = nib.streamlines.load(bundles_file).tractogram
        sl = tg.apply_affine(np.linalg.inv(row['dwi_affine'])).streamlines
        tgram = nib.streamlines.Tractogram([], {'bundle': []})
        for b in bundle_dict.keys():
            idx = np.where(tg.data_per_streamline['bundle'] ==
                           bundle_dict[b]['uid'])[0]
            this_sl = sl[idx]
            this_sl = seg.clean_fiber_group(this_sl)
            this_tgram = nib.streamlines.Tractogram(
                this_sl,
                data_per_streamline={
                    'bundle': (len(this_sl) *
                               [bundle_dict[b]['uid']])},
                    affine_to_rasmm=row['dwi_affine'])
            tgram = aus.add_bundles(tgram, this_tgram)
        nib.streamlines.save(tgram, clean_bundles_file)

    return clean_bundles_file


def _tract_profiles(row, wm_labels, bundle_dict, reg_template,
                    odf_model="DTI", directions="det",
                    n_seeds=2, random_seeds=False,
                    scalars=["dti_fa", "dti_md"], weighting=None,
                    force_recompute=False):
    profiles_file = _get_fname(row, '_profiles.csv')
    if not op.exists(profiles_file) or force_recompute:
        bundles_file = _clean_bundles(row,
                                      wm_labels,
                                      bundle_dict,
                                      reg_template,
                                      odf_model=odf_model,
                                      directions=directions,
                                      n_seeds=n_seeds,
                                      random_seeds=random_seeds,
                                      force_recompute=force_recompute)
        keys = []
        vals = []
        for k in bundle_dict.keys():
            keys.append(bundle_dict[k]['uid'])
            vals.append(k)
        reverse_dict = dict(zip(keys, vals))

        bundle_names = []
        profiles = []
        node_numbers = []
        scalar_names = []

        trk = nib.streamlines.load(bundles_file)
        for scalar in scalars:
            scalar_file = _scalar_dict[scalar](row,
                                               force_recompute=force_recompute)
            scalar_data = nib.load(scalar_file).get_data()
            for b in np.unique(trk.tractogram.data_per_streamline['bundle']):
                idx = np.where(
                    trk.tractogram.data_per_streamline['bundle'] == b)[0]
                this_sl = list(trk.streamlines[idx])
                bundle_name = reverse_dict[b]
                this_profile = seg.calculate_tract_profile(
                    scalar_data,
                    this_sl,
                    affine=row['dwi_affine'])
                nodes = list(np.arange(this_profile.shape[0]))
                bundle_names.extend([bundle_name] * len(nodes))
                node_numbers.extend(nodes)
                scalar_names.extend([scalar] * len(nodes))
                profiles.extend(list(this_profile))

        profile_dframe = pd.DataFrame(dict(profiles=profiles,
                                           bundle=bundle_names,
                                           node=node_numbers,
                                           scalar=scalar_names))
        profile_dframe.to_csv(profiles_file)

    return profiles_file


def _export_rois(row, bundle_dict, reg_template):
    mapping = reg.read_mapping(_mapping(row, reg_template), row['dwi_file'],
                               reg_template)

    rois_dir = op.join(row['results_dir'], 'ROIs')
    os.makedirs(rois_dir, exist_ok=True)

    for bundle in bundle_dict:
        for ii, roi in enumerate(bundle_dict[bundle]['ROIs']):

            if bundle_dict[bundle]['rules'][ii]:
                inclusion = 'include'
            else:
                inclusion = 'exclude'
            fname = op.join(
                rois_dir, '%s_roi%s_%s.nii.gz' % (bundle, ii + 1, inclusion))
            warped_roi = auv.patch_up_roi(
                (mapping.transform_inverse(
                    roi.get_data(),
                    interpolation='linear')) > 0).astype(int)
            # Cast to float32, so that it can be read in by MI-Brain:
            nib.save(nib.Nifti1Image(warped_roi.astype(np.float32),
                                     row['dwi_affine']),
                     fname)


def _export_bundles(row, wm_labels, bundle_dict, reg_template,
                    odf_model="DTI", directions="det", n_seeds=2,
                    random_seeds=False, force_recompute=False):

    bundles_file = _clean_bundles(row,
                                  wm_labels,
                                  bundle_dict,
                                  reg_template,
                                  odf_model=odf_model,
                                  directions=directions,
                                  n_seeds=n_seeds,
                                  random_seeds=random_seeds,
                                  force_recompute=force_recompute)

    bundles_dir = op.join(row['results_dir'], 'bundles')
    os.makedirs(bundles_dir, exist_ok=True)
    trk = nib.streamlines.load(bundles_file)
    tg = trk.tractogram
    streamlines = tg.streamlines
    for bundle in bundle_dict:
        uid = bundle_dict[bundle]['uid']
        idx = np.where(tg.data_per_streamline['bundle'] == uid)[0]
        this_sl = (streamlines[idx])
        fname = op.join(bundles_dir, '%s.trk' % bundle)
        aus.write_trk(
            fname,
            dtu.move_streamlines(
                this_sl,
                np.linalg.inv(row['dwi_affine'])),
            affine=row['dwi_affine'])


def _get_affine(fname):
    return nib.load(fname).affine


def _get_fname(row, suffix):
    split_fdwi = op.split(row['dwi_file'])
    fname = op.join(row['results_dir'], split_fdwi[1].split('.')[0] +
                    suffix)
    return fname


class AFQ(object):
    """

    This is file folder structure that AFQ requires in your study folder::

<<<<<<< HEAD
        ├── sub01
        │   ├── sess01
        │   │   ├── anat
        │   │   │   ├── sub-01_sess-01_aparc+aseg.nii.gz
        │   │   │   └── sub-01_sess-01_T1.nii.gz
        │   │   └── dwi
        │   │       ├── sub-01_sess-01_dwi.bvals
        │   │       ├── sub-01_sess-01_dwi.bvecs
        │   │       └── sub-01_sess-01_dwi.nii.gz
        │   └── sess02
        │       ├── anat
        │       │   ├── sub-01_sess-02_aparc+aseg.nii.gz
        │       │   └── sub-01_sess-02_T1w.nii.gz
        │       └── dwi
        │           ├── sub-01_sess-02_dwi.bvals
        │           ├── sub-01_sess-02_dwi.bvecs
        │           └── sub-01_sess-02_dwi.nii.gz
        └── sub02
                     ├── sess01
                     │   ├── anat
                     │       ├── sub-02_sess-01_aparc+aseg.nii.gz
                     │   │   └── sub-02_sess-01_T1w.nii.gz
                     │   └── dwi
                     │       ├── sub-02_sess-01_dwi.bvals
                     │       ├── sub-02_sess-01_dwi.bvecs
                     │       └── sub-02_sess-01_dwi.nii.gz
                     └── sess02
                                     ├── anat
                │   ├── sub-02_sess-02_aparc+aseg.nii.gz
                                     │   └── sub-02_sess-02_T1w.nii.gz
                                     └── dwi
                                                     ├── sub-02_sess-02_dwi.bvals
                                                     ├── sub-02_sess-02_dwi.bvecs
                                                     └── sub-02_sess-02_dwi.nii.gz

    For now, it is up to users to arrange this file folder structure in their
    data, with preprocessed data, but in the future, this structure will be
    automatically generated from BIDS-compliant preprocessed data [1]_.
=======
|    study
|      ├-derivatives
|            ├-preafq
|                ├── sub01
|                │   ├── sess01
|                │   │   ├── anat
|                │   │   │   ├── sub-01_sess-01_aparc+aseg.nii.gz
|                │   │   │   └── sub-01_sess-01_T1.nii.gz
|                │   │   └── dwi
|                │   │       ├── sub-01_sess-01_dwi.bvals
|                │   │       ├── sub-01_sess-01_dwi.bvecs
|                │   │       └── sub-01_sess-01_dwi.nii.gz
|                │   └── sess02
|                │       ├── anat
|                │       │   ├── sub-01_sess-02_aparc+aseg.nii.gz
|                │       │   └── sub-01_sess-02_T1w.nii.gz
|                │       └── dwi
|                │           ├── sub-01_sess-02_dwi.bvals
|                │           ├── sub-01_sess-02_dwi.bvecs
|                │           └── sub-01_sess-02_dwi.nii.gz
|                └── sub02
|                   ├── sess01
|                   │   ├── anat
|                   │       ├── sub-02_sess-01_aparc+aseg.nii.gz
|                   │   │   └── sub-02_sess-01_T1w.nii.gz
|                   │   └── dwi
|                   │       ├── sub-02_sess-01_dwi.bvals
|                   │       ├── sub-02_sess-01_dwi.bvecs
|                   │       └── sub-02_sess-01_dwi.nii.gz
|                   └── sess02
|                       ├── anat
|                       │   ├── sub-02_sess-02_aparc+aseg.nii.gz
|                       │   └── sub-02_sess-02_T1w.nii.gz
|                       └── dwi
|                           ├── sub-02_sess-02_dwi.bvals
|                           ├── sub-02_sess-02_dwi.bvecs
|                           └── sub-02_sess-02_dwi.nii.gz

    This structure can be automatically generated from BIDS-compliant
    data [1]_, using the preAFQ software and BIDS app.
>>>>>>> 586ce4a9

    Notes
    -----
    The structure of the file-system required here resembles that specified
    by BIDS [1]_. In the future, this will be organized according to the
    BIDS derivatives specification, as we require preprocessed, rather than
    raw data.

    .. [1] Gorgolewski et al. (2016). The brain imaging data structure,
           a format for organizing and describing outputs of neuroimaging
           experiments. Scientific Data, 3::160044. DOI: 10.1038/sdata.2016.44.

    """
<<<<<<< HEAD

    def __init__(self, raw_path=None, preproc_path=None,
=======
    def __init__(self, preafq_path,
>>>>>>> 586ce4a9
                 sub_prefix="sub", dwi_folder="dwi",
                 dwi_file="*dwi", anat_folder="anat",
                 anat_file="*T1w*", seg_file='*aparc+aseg*',
                 b0_threshold=0, odf_model="DTI", directions="det",
                 n_seeds=2, random_seeds=False,
                 bundle_list=BUNDLES, dask_it=False,
                 force_recompute=False,
                 reg_template=None,
                 wm_labels=[250, 251, 252, 253, 254, 255, 41, 2, 16, 77]):
        """

        preafq_path: str
            The path to the preprocessed diffusion data.

        b0_threshold : int, optional
            The value of b under which it is considered to be b0. Default: 0.

        odf_model : string, optional
            Which model to use for determining directions in tractography
            {"DTI", "DKI", "CSD"}. Default: "DTI"

        directions : string, optional
            How to select directions for tracking (deterministic or
            probablistic) {"det", "prob"}. Default: "det".

        dask_it : bool, optional
            Whether to use a dask DataFrame object

        force_recompute : bool, optional
            Whether to ignore previous results, and recompute all, or not.

        wm_labels : list, optional
            A list of the labels of the white matter in the segmentation file
            used. Default: the white matter values for the segmentation
            provided with the HCP data, including labels for midbraing:
            [250, 251, 252, 253, 254, 255, 41, 2, 16, 77].
        """
        self.directions = directions
        self.odf_model = odf_model
        self.bundle_dict = make_bundle_dict(bundle_list)
        self.force_recompute = force_recompute
        self.wm_labels = wm_labels
        self.n_seeds = n_seeds
        self.random_seeds = random_seeds
        if reg_template is None:
            self.reg_template = dpd.read_mni_template()
        else:
            if not isinstance(reg_template, nib.Nifti1Image):
                reg_template = nib.load(reg_template)
            self.reg_template = reg_template
        # This is the place in which each subject's full data lives
        self.preafq_dirs = glob.glob(op.join(preafq_path,
                                             '%s*' % sub_prefix))

        # This is where all the outputs will go:
        self.afq_dir = op.join(
            op.join(*PurePath(preafq_path).parts[:-1]), 'afq')

        os.makedirs(self.afq_dir, exist_ok=True)

        self.subjects = [op.split(p)[-1] for p in self.preafq_dirs]

        sub_list = []
        sess_list = []
        dwi_file_list = []
        bvec_file_list = []
        bval_file_list = []
        anat_file_list = []
        seg_file_list = []
        results_dir_list = []
        for subject, sub_dir in zip(self.subjects, self.preafq_dirs):
            sessions = glob.glob(op.join(sub_dir, '*'))
            for sess in sessions:
                results_dir_list.append(op.join(self.afq_dir,
                                        subject,
                                        PurePath(sess).parts[-1]))

                os.makedirs(results_dir_list[-1], exist_ok=True)

                dwi_file_list.append(glob.glob(op.join(sub_dir,
                                                       ('%s/%s/%s.nii.gz' %
                                                        (sess, dwi_folder,
                                                         dwi_file))))[0])

                bvec_file_list.append(glob.glob(op.join(sub_dir,
                                                        ('%s/%s/%s.bvec*' %
                                                         (sess, dwi_folder,
                                                          dwi_file))))[0])

                bval_file_list.append(glob.glob(op.join(sub_dir,
                                                        ('%s/%s/%s.bval*' %
                                                         (sess, dwi_folder,
                                                          dwi_file))))[0])

                # The following two may or may not exist:
                this_anat_file = glob.glob(op.join(sub_dir,
                                                   ('%s/%s/%s.nii.gz' %
                                                    (sess,
                                                     anat_folder,
                                                     anat_file))))
                if len(this_anat_file):
                    anat_file_list.append(this_anat_file[0])

                this_seg_file = glob.glob(op.join(sub_dir,
                                                  ('%s/%s/%s.nii.gz' %
                                                   (sess,
                                                    anat_folder,
                                                    seg_file))))
                if len(this_seg_file):
                    seg_file_list.append(this_seg_file[0])

                sub_list.append(subject)
                sess_list.append(sess)
        self.data_frame = pd.DataFrame(dict(subject=sub_list,
                                            dwi_file=dwi_file_list,
                                            bvec_file=bvec_file_list,
                                            bval_file=bval_file_list,
                                            sess=sess_list,
                                            results_dir=results_dir_list))
        # Add these if they exist:
        if len(seg_file_list):
            self.data_frame['seg_file'] = seg_file_list
        if len(anat_file_list):
            self.data_frame['anat_file'] = anat_file_list

        if dask_it:
            self.data_frame = ddf.from_pandas(self.data_frame,
                                              npartitions=len(sub_list))
        self.set_gtab(b0_threshold)
        self.set_dwi_affine()

    def set_gtab(self, b0_threshold):
        self.data_frame['gtab'] = self.data_frame.apply(
            lambda x: dpg.gradient_table(x['bval_file'], x['bvec_file'],
                                         b0_threshold=b0_threshold),
            axis=1)

    def get_gtab(self):
        return self.data_frame['gtab']

    gtab = property(get_gtab, set_gtab)

    def set_dwi_affine(self):
        self.data_frame['dwi_affine'] =\
            self.data_frame['dwi_file'].apply(_get_affine)

    def get_dwi_affine(self):
        return self.data_frame['dwi_affine']

    dwi_affine = property(get_dwi_affine, set_dwi_affine)

    def __getitem__(self, k):
        return self.data_frame.__getitem__(k)

    def set_b0(self):
        if ('b0_file' not in self.data_frame.columns or
                self.force_recompute):
            self.data_frame['b0_file'] =\
                self.data_frame.apply(_b0,
                                      axis=1,
                                      force_recompute=self.force_recompute)

    def get_b0(self):
        self.set_b0()
        return self.data_frame['b0_file']

    b0 = property(get_b0, set_b0)

    def set_brain_mask(self, median_radius=4, numpass=4, autocrop=False,
                       vol_idx=None, dilate=None):
        if ('brain_mask_file' not in self.data_frame.columns or
                self.force_recompute):
            self.data_frame['brain_mask_file'] =\
                self.data_frame.apply(_brain_mask,
                                      axis=1,
                                      force_recompute=self.force_recompute)

    def get_brain_mask(self):
        self.set_brain_mask()
        return self.data_frame['brain_mask_file']

    brain_mask = property(get_brain_mask, set_brain_mask)

    def set_dti(self):
        if ('dti_params_file' not in self.data_frame.columns or
                self.force_recompute):
            self.data_frame['dti_params_file'] =\
                self.data_frame.apply(_dti,
                                      axis=1,
                                      force_recompute=self.force_recompute)

    def get_dti(self):
        self.set_dti()
        return self.data_frame['dti_params_file']

    dti = property(get_dti, set_dti)

    def set_dti_fa(self):
        if ('dti_fa_file' not in self.data_frame.columns or
                self.force_recompute):
            self.data_frame['dti_fa_file'] =\
                self.data_frame.apply(_dti_fa,
                                      axis=1,
                                      force_recompute=self.force_recompute)

    def get_dti_fa(self):
        self.set_dti_fa()
        return self.data_frame['dti_fa_file']

    dti_fa = property(get_dti_fa, set_dti_fa)

    def set_dti_md(self):
        if ('dti_md_file' not in self.data_frame.columns or
                self.force_recompute):
            self.data_frame['dti_md_file'] =\
                self.data_frame.apply(_dti_md,
                                      axis=1,
                                      force_recompute=self.force_recompute)

    def get_dti_md(self):
        self.set_dti_md()
        return self.data_frame['dti_md_file']

    dti_md = property(get_dti_md, set_dti_md)

    def set_mapping(self):
        if 'mapping' not in self.data_frame.columns or self.force_recompute:
            self.data_frame['mapping'] =\
                self.data_frame.apply(_mapping,
                                      args=[self.reg_template],
                                      axis=1,
                                      force_recompute=self.force_recompute)

    def get_mapping(self):
        self.set_mapping()
        return self.data_frame['mapping']

    mapping = property(get_mapping, set_mapping)

    def set_streamlines(self):
        if ('streamlines_file' not in self.data_frame.columns or
                self.force_recompute):
            self.data_frame['streamlines_file'] =\
                self.data_frame.apply(_streamlines, axis=1,
                                      args=[self.wm_labels],
                                      odf_model=self.odf_model,
                                      directions=self.directions,
                                      n_seeds=self.n_seeds,
                                      random_seeds=self.random_seeds,
                                      force_recompute=self.force_recompute)

    def get_streamlines(self):
        self.set_streamlines()
        return self.data_frame['streamlines_file']

    streamlines = property(get_streamlines, set_streamlines)

    def set_bundles(self):
        if ('bundles_file' not in self.data_frame.columns or
                self.force_recompute):
            self.data_frame['bundles_file'] =\
                self.data_frame.apply(_bundles, axis=1,
                                      args=[self.wm_labels,
                                            self.bundle_dict,
                                            self.reg_template],
                                      odf_model=self.odf_model,
                                      directions=self.directions,
                                      n_seeds=self.n_seeds,
                                      random_seeds=self.random_seeds,
                                      force_recompute=self.force_recompute)

    def get_bundles(self):
        self.set_bundles()
        return self.data_frame['bundles_file']

    bundles = property(get_bundles, set_bundles)

    def set_clean_bundles(self):
        if ('clean_bundles_file' not in self.data_frame.columns or
                self.force_recompute):
            self.data_frame['clean_bundles_file'] =\
                self.data_frame.apply(_clean_bundles, axis=1,
                                      args=[self.wm_labels,
                                            self.bundle_dict,
                                            self.reg_template],
                                      odf_model=self.odf_model,
                                      directions=self.directions,
                                      n_seeds=self.n_seeds,
                                      random_seeds=self.random_seeds,
                                      force_recompute=self.force_recompute)

    def get_clean_bundles(self):
        self.set_clean_bundles()
        return self.data_frame['clean_bundles_file']

    clean_bundles = property(get_clean_bundles, set_clean_bundles)

    def set_tract_profiles(self):
        if ('tract_profiles_file' not in self.data_frame.columns or
                self.force_recompute):
            self.data_frame['tract_profiles_file'] =\
                self.data_frame.apply(_tract_profiles,
                                      args=[self.wm_labels,
                                            self.bundle_dict,
                                            self.reg_template],
                                      force_recompute=self.force_recompute,
                                      axis=1)

    def get_tract_profiles(self):
        self.set_tract_profiles()
        return self.data_frame['tract_profiles_file']

    tract_profiles = property(get_tract_profiles, set_tract_profiles)

    def export_rois(self):
        self.data_frame.apply(_export_rois,
                              args=[self.bundle_dict,
                                    self.reg_template],
                              axis=1)

    def export_bundles(self):
        self.data_frame.apply(_export_bundles,
                              args=[self.wm_labels,
                                    self.bundle_dict,
                                    self.reg_template,
                                    self.odf_model,
                                    self.directions,
                                    self.n_seeds,
                                    self.random_seeds,
                                    self.force_recompute],
                              axis=1)

    def combine_profiles(self):
        dfs = []
        for ii, fname in enumerate(self.tract_profiles):
            profiles = pd.read_csv(fname)
            profiles['sub'] = self.data_frame['subject'].iloc[ii]
            profiles['sess'] = op.split(self.data_frame['sess'].iloc[ii])[-1]
            dfs.append(profiles)

        df = pd.concat(dfs)
        df.to_csv(op.join(self.afq_dir, 'tract_profiles.csv'), index=False)
        return df<|MERGE_RESOLUTION|>--- conflicted
+++ resolved
@@ -169,7 +169,9 @@
                 "dti_md": _dti_md}
 
 
-<<<<<<< HEAD
+<< << << < HEAD
+
+
 def _reg_prealign(row, force_recompute=False):
     prealign_file = _get_fname(row, '_reg_prealign.npy')
     if not op.exists(prealign_file) or force_recompute:
@@ -196,12 +198,17 @@
             row,
             force_recompute=force_recompute))
 
-=======
+
+== == == =
+
+
 def _mapping(row, reg_template, force_recompute=False):
     mapping_file = _get_fname(row, '_mapping.nii.gz')
     if not op.exists(mapping_file) or force_recompute:
         gtab = row['gtab']
->>>>>>> 586ce4a9
+
+
+>>>>>> > 586ce4a97e69187cedfed9b60b94cafd59f64180
         mapping = reg.syn_register_dwi(row['dwi_file'], gtab,
                                        template=reg_template,
                                        prealign=reg_prealign)
@@ -464,46 +471,7 @@
 
     This is file folder structure that AFQ requires in your study folder::
 
-<<<<<<< HEAD
-        ├── sub01
-        │   ├── sess01
-        │   │   ├── anat
-        │   │   │   ├── sub-01_sess-01_aparc+aseg.nii.gz
-        │   │   │   └── sub-01_sess-01_T1.nii.gz
-        │   │   └── dwi
-        │   │       ├── sub-01_sess-01_dwi.bvals
-        │   │       ├── sub-01_sess-01_dwi.bvecs
-        │   │       └── sub-01_sess-01_dwi.nii.gz
-        │   └── sess02
-        │       ├── anat
-        │       │   ├── sub-01_sess-02_aparc+aseg.nii.gz
-        │       │   └── sub-01_sess-02_T1w.nii.gz
-        │       └── dwi
-        │           ├── sub-01_sess-02_dwi.bvals
-        │           ├── sub-01_sess-02_dwi.bvecs
-        │           └── sub-01_sess-02_dwi.nii.gz
-        └── sub02
-                     ├── sess01
-                     │   ├── anat
-                     │       ├── sub-02_sess-01_aparc+aseg.nii.gz
-                     │   │   └── sub-02_sess-01_T1w.nii.gz
-                     │   └── dwi
-                     │       ├── sub-02_sess-01_dwi.bvals
-                     │       ├── sub-02_sess-01_dwi.bvecs
-                     │       └── sub-02_sess-01_dwi.nii.gz
-                     └── sess02
-                                     ├── anat
-                │   ├── sub-02_sess-02_aparc+aseg.nii.gz
-                                     │   └── sub-02_sess-02_T1w.nii.gz
-                                     └── dwi
-                                                     ├── sub-02_sess-02_dwi.bvals
-                                                     ├── sub-02_sess-02_dwi.bvecs
-                                                     └── sub-02_sess-02_dwi.nii.gz
-
-    For now, it is up to users to arrange this file folder structure in their
-    data, with preprocessed data, but in the future, this structure will be
-    automatically generated from BIDS-compliant preprocessed data [1]_.
-=======
+
 |    study
 |      ├-derivatives
 |            ├-preafq
@@ -544,7 +512,6 @@
 
     This structure can be automatically generated from BIDS-compliant
     data [1]_, using the preAFQ software and BIDS app.
->>>>>>> 586ce4a9
 
     Notes
     -----
@@ -558,12 +525,8 @@
            experiments. Scientific Data, 3::160044. DOI: 10.1038/sdata.2016.44.
 
     """
-<<<<<<< HEAD
 
     def __init__(self, raw_path=None, preproc_path=None,
-=======
-    def __init__(self, preafq_path,
->>>>>>> 586ce4a9
                  sub_prefix="sub", dwi_folder="dwi",
                  dwi_file="*dwi", anat_folder="anat",
                  anat_file="*T1w*", seg_file='*aparc+aseg*',
