--- conflicted
+++ resolved
@@ -10,10 +10,7 @@
 
 import dipy
 import dipy.data as dpd
-<<<<<<< HEAD
 import dipy.tracking.utils as dtu
-=======
->>>>>>> 586ce4a9
 import dipy.tracking.streamline as dts
 import dipy.tracking.streamlinespeed as dps
 from dipy.segment.bundles import RecoBundles
